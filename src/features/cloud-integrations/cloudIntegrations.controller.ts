import { Request, Response } from 'express';
import { CloudIntegrationsService } from './cloudIntegrations.service.js';
import { validateWithSchema } from '../../utils/validate.js';
import { getUserFromToken } from '../../utils/auth.js';
import { jsonResponse } from '../../utils/response.js';
import { ApiError } from '../../utils/errors.js';
import { 
  createCloudProviderIntegrationSchema, 
  updateCloudProviderIntegrationSchema, 
  CloudProviderIntegrationErrorCodes 
} from '../../schemas/cloudProviderIntegration.schema.js';
import { logInfo, logError } from '../../utils/logger.js';

const cloudIntegrationsService = new CloudIntegrationsService();

/**
 * Get all integrations for a tenant
 * Authorization is handled by the requireTenantOwner middleware
 */
export async function getTenantIntegrations(req: Request, res: Response) {
  const user = getUserFromToken(req);
  const { tenantId } = req.params;
  
  logInfo(`Fetching integrations for tenant ${tenantId} by user ${user.sub}`);
  
  const integrations = await cloudIntegrationsService.findByTenantId(tenantId);
  
  logInfo(`Found ${integrations.length} integrations for tenant ${tenantId}`);
  
  return jsonResponse(res, 200, integrations);
}

/**
 * Get a specific integration by ID
 * Authorization is handled by the requireTenantOwner middleware
 */
export async function getTenantIntegrationById(req: Request, res: Response) {
  const user = getUserFromToken(req);
  const { tenantId, integrationId } = req.params;
  
  logInfo(`Fetching integration ${integrationId} for tenant ${tenantId} by user ${user.sub}`);
  
  const integration = await cloudIntegrationsService.findById(integrationId, tenantId);
  
  logInfo(`Found integration ${integrationId} for tenant ${tenantId}`);
  
  return jsonResponse(res, 200, integration);
}

/**
 * Create a new integration for a tenant
 * Authorization is handled by the requireTenantOwner middleware
 */
export async function createTenantIntegration(req: Request, res: Response) {
  try {
    const user = getUserFromToken(req);
    const { tenantId } = req.params;
    
    logInfo(`Creating new integration for tenant ${tenantId} by user ${user.sub}`);
    
<<<<<<< HEAD
    const data = validateWithSchema(createCloudProviderIntegrationSchema, req.body);
    const integration = await cloudIntegrationsService.create(tenantId, data, user.sub);
    
    logInfo(`Created new integration for tenant ${tenantId} with provider ${data.providerId}`);
    
    // Remove sensitive data from response
    const response = {
      ...integration,
      accessToken: integration.accessToken ? '[REDACTED]' : undefined,
      refreshToken: integration.refreshToken ? '[REDACTED]' : undefined
=======
    // Add tenantId from URL parameters to the request body
    const requestWithTenantId = {
      ...req.body,
      tenantId: tenantId
>>>>>>> a9ba7d30
    };
    
    try {
      const data = validateWithSchema(createCloudProviderIntegrationSchema, requestWithTenantId);
      const integration = await cloudIntegrationsService.create(tenantId, data, user.sub);
      
      logInfo(`Created new integration for tenant ${tenantId} with provider ${data.providerId}`);
      
      // Remove sensitive data from response
      const response = {
        ...integration,
        accessToken: integration.accessToken ? '[REDACTED]' : undefined,
        refreshToken: integration.refreshToken ? '[REDACTED]' : undefined
      };
      
      return jsonResponse(res, 201, response);
    } catch (validationError) {
      console.log('DEBUG - Validation Error:', validationError);
      if (validationError instanceof Error) {
        console.log('DEBUG - Error Name:', validationError.name);
        console.log('DEBUG - Error Message:', validationError.message);
        console.log('DEBUG - Error Stack:', validationError.stack);
        
        if (validationError.name === 'ValidationError' && 'details' in validationError) {
          console.log('DEBUG - Validation Details:', JSON.stringify((validationError as any).details, null, 2));
        }
      }
      throw validationError;
    }
  } catch (error) {
    if (error instanceof Error && error.name === 'ValidationError') {
      logInfo(`Validation error when creating integration: ${error.message}`);
      throw new ApiError('Invalid input', 400, CloudProviderIntegrationErrorCodes.INVALID_INPUT);
    }
    console.log('DEBUG - Error in createTenantIntegration:', error);
    logError(`Error creating integration: ${error instanceof Error ? error.message : 'Unknown error'}`);
    throw error;
  }
}

/**
 * Update an existing integration
 * Authorization is handled by the requireTenantOwner middleware
 */
export async function updateTenantIntegration(req: Request, res: Response) {
  try {
    const user = getUserFromToken(req);
    const { tenantId, integrationId } = req.params;
    
    logInfo(`Updating integration ${integrationId} for tenant ${tenantId} by user ${user.sub}`);
    
    const data = validateWithSchema(updateCloudProviderIntegrationSchema, req.body);
    const integration = await cloudIntegrationsService.update(integrationId, tenantId, data, user.sub);
    
    logInfo(`Updated integration ${integrationId} for tenant ${tenantId}`);
    
    // Remove sensitive data from response
    const response = {
      ...integration,
<<<<<<< HEAD
      clientSecret: integration.clientSecret ? '[REDACTED]' : undefined,
=======
      accessToken: integration.accessToken ? '[REDACTED]' : undefined,
>>>>>>> a9ba7d30
      refreshToken: integration.refreshToken ? '[REDACTED]' : undefined
    };
    
    return jsonResponse(res, 200, response);
  } catch (error) {
    if (error instanceof Error && error.name === 'ValidationError') {
      logInfo(`Validation error when updating integration: ${error.message}`);
      throw new ApiError('Invalid input', 400, CloudProviderIntegrationErrorCodes.INVALID_INPUT);
    }
    logError(`Error updating integration: ${error instanceof Error ? error.message : 'Unknown error'}`);
    throw error;
  }
}

/**
 * Delete an integration
 * Authorization is handled by the requireTenantOwner middleware
 */
export async function deleteTenantIntegration(req: Request, res: Response) {
  const user = getUserFromToken(req);
  const { tenantId, integrationId } = req.params;
  
  logInfo(`Deleting integration ${integrationId} for tenant ${tenantId} by user ${user.sub}`);
  
  await cloudIntegrationsService.delete(integrationId, tenantId, user.sub);
  
  logInfo(`Deleted integration ${integrationId} for tenant ${tenantId}`);
  
  return jsonResponse(res, 204);
}<|MERGE_RESOLUTION|>--- conflicted
+++ resolved
@@ -58,23 +58,10 @@
     
     logInfo(`Creating new integration for tenant ${tenantId} by user ${user.sub}`);
     
-<<<<<<< HEAD
-    const data = validateWithSchema(createCloudProviderIntegrationSchema, req.body);
-    const integration = await cloudIntegrationsService.create(tenantId, data, user.sub);
-    
-    logInfo(`Created new integration for tenant ${tenantId} with provider ${data.providerId}`);
-    
-    // Remove sensitive data from response
-    const response = {
-      ...integration,
-      accessToken: integration.accessToken ? '[REDACTED]' : undefined,
-      refreshToken: integration.refreshToken ? '[REDACTED]' : undefined
-=======
     // Add tenantId from URL parameters to the request body
     const requestWithTenantId = {
       ...req.body,
       tenantId: tenantId
->>>>>>> a9ba7d30
     };
     
     try {
@@ -92,16 +79,6 @@
       
       return jsonResponse(res, 201, response);
     } catch (validationError) {
-      console.log('DEBUG - Validation Error:', validationError);
-      if (validationError instanceof Error) {
-        console.log('DEBUG - Error Name:', validationError.name);
-        console.log('DEBUG - Error Message:', validationError.message);
-        console.log('DEBUG - Error Stack:', validationError.stack);
-        
-        if (validationError.name === 'ValidationError' && 'details' in validationError) {
-          console.log('DEBUG - Validation Details:', JSON.stringify((validationError as any).details, null, 2));
-        }
-      }
       throw validationError;
     }
   } catch (error) {
@@ -109,7 +86,6 @@
       logInfo(`Validation error when creating integration: ${error.message}`);
       throw new ApiError('Invalid input', 400, CloudProviderIntegrationErrorCodes.INVALID_INPUT);
     }
-    console.log('DEBUG - Error in createTenantIntegration:', error);
     logError(`Error creating integration: ${error instanceof Error ? error.message : 'Unknown error'}`);
     throw error;
   }
@@ -134,11 +110,7 @@
     // Remove sensitive data from response
     const response = {
       ...integration,
-<<<<<<< HEAD
-      clientSecret: integration.clientSecret ? '[REDACTED]' : undefined,
-=======
       accessToken: integration.accessToken ? '[REDACTED]' : undefined,
->>>>>>> a9ba7d30
       refreshToken: integration.refreshToken ? '[REDACTED]' : undefined
     };
     
